import requests
from icalendar import Calendar, Event
import re
import os
import shutil

# Mapping: course code -> Name
course_mapping = {
    "INFOH3000": "RO",
    "ELECH310": "DE",
    "INFOH303": "BD",
    "TRANH3001": "Éthique",
    "INFOF307": "GL"
}

def unescape_ics(text):
    """Un-escape ICS text properly handling backslash escapes."""
    if not text:
        return ""
    text = text.replace("\\\\", "\uE000")
    text = text.replace("\\,", ",")
    text = text.replace("\\;", ";")
    text = text.replace("\\n", "\n")
    text = text.replace("\uE000", "\\")
    text = text.replace("\\", "")
    return text

def get_event_type(summary):
    """Return appropriate event type label."""
    summary_lower = summary.lower()
    if "théorie" in summary_lower:
        return "th"
    elif "travaux pratiques" in summary_lower:
        return "Labo"
    elif "exercices" in summary_lower:
        return "ex"
    return ""

def clean_location(location):
    """Extract just the room number and name."""
    if not location:
        return ""
    location = location.split(",")[0].strip()
    if location.startswith("Salle: "):
        location = location[7:]
    return location

def clean_faculty_info(text):
    """Remove faculty-related text."""
    if not text:
        return text
    text = re.sub(r'Electromécanique [0-9]+', '', text)
    text = re.sub(r'B-IRCI:?\d*\s*-?\s*[^,]*', '', text)
    text = re.sub(r'B-[A-Z]+:[0-9]+', '', text)
    text = re.sub(r'\s*,\s*,\s*', ', ', text)
    text = re.sub(r'\s*-?\s*$', '', text)
    return text.strip()

def update_calendar(ics_url, output_dir):
    if os.path.exists(output_dir):
        shutil.rmtree(output_dir)
    os.makedirs(output_dir)
    
    if ics_url.startswith("webcal://"):
        ics_url = "https://" + ics_url[len("webcal://"):]
    
    response = requests.get(ics_url)
    response.raise_for_status()
    
    old_cal = Calendar.from_ical(response.text)
    calendars = {}

    for component in old_cal.walk():
        if component.name == "VEVENT":
            summary_raw = str(component.get("summary", ""))
            summary_unescaped = unescape_ics(summary_raw)
            
            if summary_unescaped.startswith("Info:"):
                continue
            
            course_code = None
            for code in course_mapping:
                if code in summary_unescaped:
                    course_code = code
                    break
            
            if course_code:
                course_name = course_mapping[course_code]
                event_type = get_event_type(summary_unescaped)
                
                parts = [course_name]
                if event_type:
                    parts.append(event_type)
                new_summary = clean_faculty_info(", ".join(parts))
                
<<<<<<< HEAD
                # Create a new calendar if it doesn't exist
                cal_key = (course_name, event_type)
=======
                original_name = summary_unescaped.split(',')[0].strip()
                cal_key = (original_name, event_type)
>>>>>>> b38aadac
                if cal_key not in calendars:
                    new_cal = Calendar()
                    for prop in ['VERSION', 'PRODID', 'CALSCALE', 'METHOD']:
                        if prop in old_cal:
                            new_cal.add(prop, old_cal[prop])
                    calendars[cal_key] = new_cal
                
                new_event = Event()
                new_event.add("summary", new_summary)
                new_event.add("dtstart", component["dtstart"].dt)
                new_event.add("dtend", component["dtend"].dt)
                
                location = clean_location(component.get("location", ""))
                if location:
                    new_event.add("location", location)
                
                # Only copy essential properties, skip colors and categories
                for prop in ["UID", "DTSTAMP", "LAST-MODIFIED"]:
                    if prop in component:
                        new_event.add(prop, component[prop])
                
                calendars[cal_key].add_component(new_event)
    
<<<<<<< HEAD
    # Write each calendar to a separate file
    for (course_name, event_type), cal in calendars.items():
        # Create URL-safe filename - replace all non-alphanumeric chars with underscores
        safe_name = re.sub(r'[^a-zA-Z0-9]', '_', course_name)
        safe_type = re.sub(r'[^a-zA-Z0-9]', '_', event_type)
        # Remove multiple consecutive underscores
        safe_name = re.sub(r'_+', '_', safe_name)
        safe_type = re.sub(r'_+', '_', safe_type)
        # Remove leading/trailing underscores
        safe_name = safe_name.strip('_')
        safe_type = safe_type.strip('_')
        
        filename = f"custom_calendar_{safe_name}_{safe_type}.ics"
=======
    for (original_name, event_type), cal in calendars.items():
        filename = f"custom_calendar_{original_name}_{event_type}.ics"
>>>>>>> b38aadac
        filepath = os.path.join(output_dir, filename)
        with open(filepath, "wb") as f:
            f.write(cal.to_ical())
    
    print(f"Processed {len(calendars)} calendars")

if __name__ == "__main__":
    ics_url = "webcal://cloud.timeedit.net/be_ulb/web/etudiant/ri69j598Y63161QZd6Qtjk5QZ58l18oo6Z971ZnyQ751k07Q247k398F70650Z3E55028C01F2t5B75EDCC98B771Q.ics"
    output_dir = "calendars"
    update_calendar(ics_url, output_dir)<|MERGE_RESOLUTION|>--- conflicted
+++ resolved
@@ -93,13 +93,8 @@
                     parts.append(event_type)
                 new_summary = clean_faculty_info(", ".join(parts))
                 
-<<<<<<< HEAD
                 # Create a new calendar if it doesn't exist
                 cal_key = (course_name, event_type)
-=======
-                original_name = summary_unescaped.split(',')[0].strip()
-                cal_key = (original_name, event_type)
->>>>>>> b38aadac
                 if cal_key not in calendars:
                     new_cal = Calendar()
                     for prop in ['VERSION', 'PRODID', 'CALSCALE', 'METHOD']:
@@ -123,7 +118,6 @@
                 
                 calendars[cal_key].add_component(new_event)
     
-<<<<<<< HEAD
     # Write each calendar to a separate file
     for (course_name, event_type), cal in calendars.items():
         # Create URL-safe filename - replace all non-alphanumeric chars with underscores
@@ -137,10 +131,6 @@
         safe_type = safe_type.strip('_')
         
         filename = f"custom_calendar_{safe_name}_{safe_type}.ics"
-=======
-    for (original_name, event_type), cal in calendars.items():
-        filename = f"custom_calendar_{original_name}_{event_type}.ics"
->>>>>>> b38aadac
         filepath = os.path.join(output_dir, filename)
         with open(filepath, "wb") as f:
             f.write(cal.to_ical())
